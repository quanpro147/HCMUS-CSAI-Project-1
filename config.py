
"""
Configuration file cho experiments.

"""

EXPERIMENT_CONFIG = {
<<<<<<< HEAD
    # Số lần chạy mỗi thuật toán trên mỗi bài toán (cho Robustness)
    'n_runs': 10,  # Bắt đầu với 10, sau tăng lên 30
    
    # Số iteration tối đa cho mỗi thuật toán
    'max_iter': 100,
    
=======
    # Số lần chạy mỗi thuật toán trên mỗi bài toán
    'n_runs': 30,

    # Số iteration tối đa cho mỗi thuật toán
    'max_iter': 300,

    # Các số chiều cần test
    'dimensions': [10, 30],

>>>>>>> 30690c55
    # Thư mục lưu kết quả
    'results_dir': 'results',
    
    # Cấu hình cho Scalability (Continuous)
    'continuous_dims': [10, 30], # Test 10 và 30 chiều
    
    # Cấu hình cho Scalability (Discrete)
    'tsp_sizes': [10, 20], # Test TSP 10 và 20 thành phố
    'grid_sizes': [ (10,10) ], # Test lưới 10x10
}

# ============================================================
# ⚙️ ALGORITHM PARAMETERS (tối ưu theo benchmark)
# ============================================================

ALGORITHM_PARAMS = {
    # 🐦 Particle Swarm Optimization
    'pso': {
        'population_size': 30,
        'w': 0.8,         # inertia cao hơn để tránh local minima
        'c1': 1.6,        # cognitive
        'c2': 1.6,        # social
    },

    # -------------------------
    # 🐝 Artificial Bee Colony
    # -------------------------
    'abc': {
        'population_size': 40,
        'limit': 40,      # giảm nhẹ để tránh stagnation
    },
<<<<<<< HEAD
    
    'aco': { # Dùng cho ACO-TSP
        'n_ants': 30,
        'alpha': 1.0,     # Pheromone importance
        'beta': 2.0,      # Heuristic importance
        'rho': 0.1,       # Evaporation rate
        'pheromone_scale': 100,
    },
    
    'aco_pathfinder': { # Dùng cho ACO-Grid
        'n_ants': 30,
        'alpha': 1.0,
        'beta': 5.0,      # Heuristic (beta) quan trọng hơn cho tìm đường
        'rho': 0.1,
        'pheromone_scale': 100,
    },
    
    'a_star': {
        'max_iter': 50000 # Giới hạn số nút A* được phép duyệt
    },

=======

    # -------------------------
    # 🔥 Firefly Algorithm
    # -------------------------
>>>>>>> 30690c55
    'fa': {
        'population_size': 40,  # tăng quần thể để cải thiện đa dạng
        'beta0': 1.0,           # attractiveness
        'gamma': 0.1,           # giảm hấp thụ ánh sáng để firefly di chuyển xa hơn
        'alpha': 0.25,          # tăng chút randomization để tránh local minima
    },

    # -------------------------
    # 🥚 Cuckoo Search
    # -------------------------
    'cs': {
        'population_size': 30,
        'pa': 0.15,        # giảm xác suất bỏ tổ (đỡ mất cá thể tốt)
        'alpha': 0.005,    # giảm bước Levy flight để tránh nhảy quá xa
    },

    # -------------------------
    # 🐜 Ant Colony Optimization
    # -------------------------
    'aco': {
        'population_size': 20,     # số lượng kiến
        'alpha': 1.0,              # hệ số quan trọng của pheromone
        'beta': 2.0,               # hệ số quan trọng của khoảng cách
        'evaporation': 0.5,        # tỷ lệ bay hơi pheromone
        'pheromone_scale': 100,    # hệ số Q trong công thức cập nhật
    },

    # Hill Climbing
    'hill_climbing': {
        'max_neighbors': 20,  # tăng số hàng xóm để cải thiện tìm kiếm
        'step_size': 0.05,    # bước nhỏ hơn giúp chính xác hơn
    },

    # -------------------------
    # 🔥 Simulated Annealing
    # -------------------------
    'simulated_annealing': {
        'initial_temp': 1000,      # nhiệt độ ban đầu
        'cooling_rate': 0.95,      # tỷ lệ làm nguội (0.95-0.99)
        'min_temp': 1e-3,          # nhiệt độ tối thiểu
    },
}

<<<<<<< HEAD
# (Các list PROBLEMS_TO_TEST và ALGORITHMS_TO_TEST không còn cần thiết)
# Chúng ta sẽ định nghĩa experiment trực tiếp trong file runner
=======
# PROBLEMS

PROBLEMS_TO_TEST = {
    'continuous': [
        'sphere',
        'rastrigin',
        'rosenbrock',
        'ackley',
    ],

    'discrete': [
        'tsp',
        # 'knapsack',
    ],
}

# ALGORITHMS TO TEST

ALGORITHMS_TO_TEST = {
    'swarm': [
        'pso',
        'abc',
        'aco',
        'fa',
        'cs',
    ],

    'traditional': [
        'hill_climbing',
        'bfs',
    ],
}
>>>>>>> 30690c55
<|MERGE_RESOLUTION|>--- conflicted
+++ resolved
@@ -5,14 +5,6 @@
 """
 
 EXPERIMENT_CONFIG = {
-<<<<<<< HEAD
-    # Số lần chạy mỗi thuật toán trên mỗi bài toán (cho Robustness)
-    'n_runs': 10,  # Bắt đầu với 10, sau tăng lên 30
-    
-    # Số iteration tối đa cho mỗi thuật toán
-    'max_iter': 100,
-    
-=======
     # Số lần chạy mỗi thuật toán trên mỗi bài toán
     'n_runs': 30,
 
@@ -22,7 +14,6 @@
     # Các số chiều cần test
     'dimensions': [10, 30],
 
->>>>>>> 30690c55
     # Thư mục lưu kết quả
     'results_dir': 'results',
     
@@ -54,7 +45,6 @@
         'population_size': 40,
         'limit': 40,      # giảm nhẹ để tránh stagnation
     },
-<<<<<<< HEAD
     
     'aco': { # Dùng cho ACO-TSP
         'n_ants': 30,
@@ -76,12 +66,6 @@
         'max_iter': 50000 # Giới hạn số nút A* được phép duyệt
     },
 
-=======
-
-    # -------------------------
-    # 🔥 Firefly Algorithm
-    # -------------------------
->>>>>>> 30690c55
     'fa': {
         'population_size': 40,  # tăng quần thể để cải thiện đa dạng
         'beta0': 1.0,           # attractiveness
@@ -125,10 +109,6 @@
     },
 }
 
-<<<<<<< HEAD
-# (Các list PROBLEMS_TO_TEST và ALGORITHMS_TO_TEST không còn cần thiết)
-# Chúng ta sẽ định nghĩa experiment trực tiếp trong file runner
-=======
 # PROBLEMS
 
 PROBLEMS_TO_TEST = {
@@ -160,5 +140,4 @@
         'hill_climbing',
         'bfs',
     ],
-}
->>>>>>> 30690c55
+}