# Tên file: main.py

import sys
import os
from datetime import datetime

<<<<<<< HEAD
# Import config
from config import EXPERIMENT_CONFIG

# Import problems
=======
# ==== Import continuous problems ====
>>>>>>> 30690c55
from problems import (
    SphereFunction,
    RastriginFunction,
    RosenbrockFunction,
    AckleyFunction,
)

# ==== Import discrete problems ====
from problems import (
    TravelingSalesmanProblem,
    KnapsackProblem,
)

# ==== Import algorithms ====
from algorithms import (
    ParticleSwarmOptimization,
    ArtificialBeeColony,
    FireflyAlgorithm,
    CuckooSearch,
    HillClimbing,
<<<<<<< HEAD
)

# Import experiment runners
from experiments.run_continuous_tests import ContinuousExperiment
from experiments.run_discrete_tests import DiscreteExperiment # <-- THÊM DÒNG NÀY
=======
    SimulatedAnnealing,
    AStar,
    BFS,
)

# ==== Import experiment classes ====
from experiments.run_continuous_tests import ContinuousExperiment
from experiments.run_discrete_tests import DiscreteExperiment


# ================================================================
#                    COMMON UTILITIES
# ================================================================
>>>>>>> 30690c55

def print_banner():
    print("\n" + "=" * 80)
    print("    🔬 ALGORITHM COMPARISON EXPERIMENTS")
<<<<<<< HEAD
    print("    Swarm Intelligence vs Traditional Search")
    print("="*80)

def run_all_experiments():
    """
    Hàm chính điều phối việc chạy tất cả thí nghiệm.
    """
    # 1. Lấy cấu hình chung
    n_runs = EXPERIMENT_CONFIG.get('n_runs', 10)
    max_iter = EXPERIMENT_CONFIG.get('max_iter', 100)
    results_dir = EXPERIMENT_CONFIG.get('results_dir', 'results')
    
    # 2. Chạy Thí nghiệm Liên tục (Continuous)
    # print("\n" + "="*80)
    # print("    🔬 BẮT ĐẦU CHẠY CONTINUOUS EXPERIMENTS")
    # print("="*80)
    
    # # Setup problems
    # cont_problems = []
    # cont_dims = EXPERIMENT_CONFIG.get('continuous_dims', [10])
    # for dim in cont_dims:
    #     cont_problems.extend([
    #         SphereFunction(dim=dim),
    #         RastriginFunction(dim=dim),
    #         # Thêm các hàm khác ở đây
    #     ])

    # # Setup algorithms
    # cont_algorithms = [
    #     ParticleSwarmOptimization(), # Đọc params từ config
    #     ArtificialBeeColony(),       # Đọc params từ config
    #     FireflyAlgorithm(),          # Đọc params từ config
    #     CuckooSearch(),              # Đọc params từ config
    #     HillClimbing(),              # Đọc params từ config
    # ]
    
    # # Tạo và chạy
    # cont_experiment = ContinuousExperiment(
    #     algorithms=cont_algorithms,
    #     problems=cont_problems,
    #     n_runs=n_runs,
    #     max_iter=max_iter,
    #     results_dir=results_dir
    # )
    # cont_experiment.run()
    
    # 3. Chạy Thí nghiệm Rời rạc (Discrete)
    # (File này tự đọc config và setup bên trong)
    disc_experiment = DiscreteExperiment(
        n_runs=n_runs,
        results_dir=results_dir
    )
    disc_experiment.run()

def main():
    # 1. In banner
    print_banner()
    
    try:
        # 2. Chạy tất cả
        run_all_experiments()
        print("\n" + "="*80)
        print("✅ ALL EXPERIMENTS COMPLETED SUCCESSFULLY!")
        print("="*80)
=======
    print("    Swarm Intelligence & Classical Search Methods")
    print("=" * 80)


# ================================================================
#                    CONTINUOUS EXPERIMENTS
# ================================================================

def setup_continuous_problems(dimensions=[10]):
    """Thiết lập các bài toán liên tục."""
    print("\n📈 Setting up continuous problems...")
    problems = []
    for dim in dimensions:
        problems.extend([
            SphereFunction(dim=dim),
            RastriginFunction(dim=dim),
            # RosenbrockFunction(dim=dim),
            # AckleyFunction(dim=dim),
        ])
    print(f"→ Created {len(problems)} continuous problems")
    for p in problems:
        print(f"    - {p.prob_name}")
    return problems


def setup_continuous_algorithms():
    """Thiết lập các thuật toán continuous."""
    print("\n⚙️  Setting up continuous algorithms...")
    algorithms = [
        ParticleSwarmOptimization(),  # Sử dụng tham số từ config
        ArtificialBeeColony(),
        FireflyAlgorithm(),
        CuckooSearch(),
        HillClimbing(),
    ]
    print(f"→ Created {len(algorithms)} continuous algorithms")
    for algo in algorithms:
        print(f"    - {algo.name}")
    return algorithms


def run_continuous_experiments(config):
    problems = setup_continuous_problems(dimensions=config['dimensions'])
    algorithms = setup_continuous_algorithms()

    experiment = ContinuousExperiment(
        algorithms=algorithms,
        problems=problems,
        n_runs=config['n_runs'],
        max_iter=config['max_iter'],
        results_dir="results/continuous"
    )

    experiment.run()
    print("\n✅ Continuous experiments completed!\n")


# ================================================================
#                    DISCRETE EXPERIMENTS
# ================================================================

def setup_discrete_problems():
    """Thiết lập các bài toán rời rạc."""
    print("\n🧩 Setting up discrete problems...")
    problems = [
        TravelingSalesmanProblem(n_cities=10),
        #KnapsackProblem(n_items=20, capacity=50),
    ]
    print(f"→ Created {len(problems)} discrete problems")
    for p in problems:
        print(f"    - {p.prob_name}")
    return problems


def setup_discrete_algorithms():
    """Thiết lập các thuật toán discrete."""
    print("\n⚙️  Setting up discrete algorithms...")
    algorithms = [
        AntColonyOptimization(),     # Swarm-based cho TSP
        SimulatedAnnealing(),        # Probabilistic local search
        BFS(),                       # Complete search
        # AStar(),                   # Chỉ dùng cho pathfinding (GridPathfinding)
    ]
    print(f"→ Created {len(algorithms)} discrete algorithms")
    for algo in algorithms:
        print(f"    - {algo.name}")
    return algorithms


def run_discrete_experiments(config):
    problems = setup_discrete_problems()
    algorithms = setup_discrete_algorithms()

    experiment = DiscreteExperiment(
        algorithms=algorithms,
        problems=problems,
        n_runs=config['n_runs'],
        max_iter=config['max_iter'],
        results_dir="results/discrete"
    )

    experiment.run()
    print("\n✅ Discrete experiments completed!\n")


# ================================================================
#                    MAIN EXECUTION
# ================================================================

def main():
    print_banner()

    # --- Configuration ---
    CONFIG = {
        'dimensions': [10],
        'n_runs': 5,
        'max_iter': 100,
    }

    print("\nConfiguration:")
    for k, v in CONFIG.items():
        print(f"  {k}: {v}")
    print()

    try:
        # Chạy cả 2 loại experiment
        #run_continuous_experiments(CONFIG)
        run_discrete_experiments(CONFIG)

        print("\n🎉 ALL EXPERIMENTS COMPLETED SUCCESSFULLY!")
>>>>>>> 30690c55

    except KeyboardInterrupt:
        print("\n⚠️  Experiment interrupted by user.")
        sys.exit(1)
    except Exception as e:
        print(f"\n❌ Error occurred: {e}")
        import traceback
        traceback.print_exc()
        sys.exit(1)

if __name__ == "__main__":
    main()<|MERGE_RESOLUTION|>--- conflicted
+++ resolved
@@ -4,14 +4,10 @@
 import os
 from datetime import datetime
 
-<<<<<<< HEAD
 # Import config
 from config import EXPERIMENT_CONFIG
 
 # Import problems
-=======
-# ==== Import continuous problems ====
->>>>>>> 30690c55
 from problems import (
     SphereFunction,
     RastriginFunction,
@@ -32,34 +28,17 @@
     FireflyAlgorithm,
     CuckooSearch,
     HillClimbing,
-<<<<<<< HEAD
 )
 
 # Import experiment runners
 from experiments.run_continuous_tests import ContinuousExperiment
 from experiments.run_discrete_tests import DiscreteExperiment # <-- THÊM DÒNG NÀY
-=======
-    SimulatedAnnealing,
-    AStar,
-    BFS,
-)
-
-# ==== Import experiment classes ====
-from experiments.run_continuous_tests import ContinuousExperiment
-from experiments.run_discrete_tests import DiscreteExperiment
-
-
-# ================================================================
-#                    COMMON UTILITIES
-# ================================================================
->>>>>>> 30690c55
 
 def print_banner():
     print("\n" + "=" * 80)
     print("    🔬 ALGORITHM COMPARISON EXPERIMENTS")
-<<<<<<< HEAD
-    print("    Swarm Intelligence vs Traditional Search")
-    print("="*80)
+    print("    Swarm Intelligence & Classical Search Methods")
+    print("=" * 80)
 
 def run_all_experiments():
     """
@@ -71,38 +50,38 @@
     results_dir = EXPERIMENT_CONFIG.get('results_dir', 'results')
     
     # 2. Chạy Thí nghiệm Liên tục (Continuous)
-    # print("\n" + "="*80)
-    # print("    🔬 BẮT ĐẦU CHẠY CONTINUOUS EXPERIMENTS")
-    # print("="*80)
+    print("\n" + "="*80)
+    print("    🔬 BẮT ĐẦU CHẠY CONTINUOUS EXPERIMENTS")
+    print("="*80)
     
-    # # Setup problems
-    # cont_problems = []
-    # cont_dims = EXPERIMENT_CONFIG.get('continuous_dims', [10])
-    # for dim in cont_dims:
-    #     cont_problems.extend([
-    #         SphereFunction(dim=dim),
-    #         RastriginFunction(dim=dim),
-    #         # Thêm các hàm khác ở đây
-    #     ])
+    # Setup problems
+    cont_problems = []
+    cont_dims = EXPERIMENT_CONFIG.get('continuous_dims', [10])
+    for dim in cont_dims:
+        cont_problems.extend([
+            SphereFunction(dim=dim),
+            RastriginFunction(dim=dim),
+            # Thêm các hàm khác ở đây
+        ])
 
-    # # Setup algorithms
-    # cont_algorithms = [
-    #     ParticleSwarmOptimization(), # Đọc params từ config
-    #     ArtificialBeeColony(),       # Đọc params từ config
-    #     FireflyAlgorithm(),          # Đọc params từ config
-    #     CuckooSearch(),              # Đọc params từ config
-    #     HillClimbing(),              # Đọc params từ config
-    # ]
+    # Setup algorithms
+    cont_algorithms = [
+        ParticleSwarmOptimization(), # Đọc params từ config
+        ArtificialBeeColony(),       # Đọc params từ config
+        FireflyAlgorithm(),          # Đọc params từ config
+        CuckooSearch(),              # Đọc params từ config
+        HillClimbing(),              # Đọc params từ config
+    ]
     
-    # # Tạo và chạy
-    # cont_experiment = ContinuousExperiment(
-    #     algorithms=cont_algorithms,
-    #     problems=cont_problems,
-    #     n_runs=n_runs,
-    #     max_iter=max_iter,
-    #     results_dir=results_dir
-    # )
-    # cont_experiment.run()
+    # Tạo và chạy
+    cont_experiment = ContinuousExperiment(
+        algorithms=cont_algorithms,
+        problems=cont_problems,
+        n_runs=n_runs,
+        max_iter=max_iter,
+        results_dir=results_dir
+    )
+    cont_experiment.run()
     
     # 3. Chạy Thí nghiệm Rời rạc (Discrete)
     # (File này tự đọc config và setup bên trong)
@@ -122,138 +101,6 @@
         print("\n" + "="*80)
         print("✅ ALL EXPERIMENTS COMPLETED SUCCESSFULLY!")
         print("="*80)
-=======
-    print("    Swarm Intelligence & Classical Search Methods")
-    print("=" * 80)
-
-
-# ================================================================
-#                    CONTINUOUS EXPERIMENTS
-# ================================================================
-
-def setup_continuous_problems(dimensions=[10]):
-    """Thiết lập các bài toán liên tục."""
-    print("\n📈 Setting up continuous problems...")
-    problems = []
-    for dim in dimensions:
-        problems.extend([
-            SphereFunction(dim=dim),
-            RastriginFunction(dim=dim),
-            # RosenbrockFunction(dim=dim),
-            # AckleyFunction(dim=dim),
-        ])
-    print(f"→ Created {len(problems)} continuous problems")
-    for p in problems:
-        print(f"    - {p.prob_name}")
-    return problems
-
-
-def setup_continuous_algorithms():
-    """Thiết lập các thuật toán continuous."""
-    print("\n⚙️  Setting up continuous algorithms...")
-    algorithms = [
-        ParticleSwarmOptimization(),  # Sử dụng tham số từ config
-        ArtificialBeeColony(),
-        FireflyAlgorithm(),
-        CuckooSearch(),
-        HillClimbing(),
-    ]
-    print(f"→ Created {len(algorithms)} continuous algorithms")
-    for algo in algorithms:
-        print(f"    - {algo.name}")
-    return algorithms
-
-
-def run_continuous_experiments(config):
-    problems = setup_continuous_problems(dimensions=config['dimensions'])
-    algorithms = setup_continuous_algorithms()
-
-    experiment = ContinuousExperiment(
-        algorithms=algorithms,
-        problems=problems,
-        n_runs=config['n_runs'],
-        max_iter=config['max_iter'],
-        results_dir="results/continuous"
-    )
-
-    experiment.run()
-    print("\n✅ Continuous experiments completed!\n")
-
-
-# ================================================================
-#                    DISCRETE EXPERIMENTS
-# ================================================================
-
-def setup_discrete_problems():
-    """Thiết lập các bài toán rời rạc."""
-    print("\n🧩 Setting up discrete problems...")
-    problems = [
-        TravelingSalesmanProblem(n_cities=10),
-        #KnapsackProblem(n_items=20, capacity=50),
-    ]
-    print(f"→ Created {len(problems)} discrete problems")
-    for p in problems:
-        print(f"    - {p.prob_name}")
-    return problems
-
-
-def setup_discrete_algorithms():
-    """Thiết lập các thuật toán discrete."""
-    print("\n⚙️  Setting up discrete algorithms...")
-    algorithms = [
-        AntColonyOptimization(),     # Swarm-based cho TSP
-        SimulatedAnnealing(),        # Probabilistic local search
-        BFS(),                       # Complete search
-        # AStar(),                   # Chỉ dùng cho pathfinding (GridPathfinding)
-    ]
-    print(f"→ Created {len(algorithms)} discrete algorithms")
-    for algo in algorithms:
-        print(f"    - {algo.name}")
-    return algorithms
-
-
-def run_discrete_experiments(config):
-    problems = setup_discrete_problems()
-    algorithms = setup_discrete_algorithms()
-
-    experiment = DiscreteExperiment(
-        algorithms=algorithms,
-        problems=problems,
-        n_runs=config['n_runs'],
-        max_iter=config['max_iter'],
-        results_dir="results/discrete"
-    )
-
-    experiment.run()
-    print("\n✅ Discrete experiments completed!\n")
-
-
-# ================================================================
-#                    MAIN EXECUTION
-# ================================================================
-
-def main():
-    print_banner()
-
-    # --- Configuration ---
-    CONFIG = {
-        'dimensions': [10],
-        'n_runs': 5,
-        'max_iter': 100,
-    }
-
-    print("\nConfiguration:")
-    for k, v in CONFIG.items():
-        print(f"  {k}: {v}")
-    print()
-
-    try:
-        # Chạy cả 2 loại experiment
-        #run_continuous_experiments(CONFIG)
-        run_discrete_experiments(CONFIG)
-
-        print("\n🎉 ALL EXPERIMENTS COMPLETED SUCCESSFULLY!")
->>>>>>> 30690c55
 
     except KeyboardInterrupt:
         print("\n⚠️  Experiment interrupted by user.")
