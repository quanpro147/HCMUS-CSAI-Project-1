
import numpy as np
import json
import time
import os
from datetime import datetime
from typing import List, Dict, Any

# Import config
from config import EXPERIMENT_CONFIG, ALGORITHM_PARAMS

# Import problems
from problems.discrete_prob import (
    TravelingSalesmanProblem,
    GridPathfindingProblem,
)

# Import algorithms
<<<<<<< HEAD
from algorithms.swarm_algs.aco import AntColonyOptimization, ACO_Pathfinder
from algorithms.traditional_algs.a_star import AStar
# (Bạn có thể import thêm Hill Climbing, SA... ở đây nếu muốn so sánh trên TSP)


class DiscreteExperiment:
    """
    Class để chạy và quản lý các thí nghiệm trên bài toán Rời Rạc.
    """
    
    def __init__(self, n_runs: int, results_dir: str):
        self.n_runs = n_runs
        self.results_dir = results_dir
        self.results = []
        
        # Tạo thư mục results nếu chưa có
        os.makedirs(self.results_dir, exist_ok=True)
        
        # Định nghĩa các cặp (Thuật toán, Bài toán) và kích thước
        self.experiment_setup = []
        self._setup_experiments()

    def _setup_experiments(self):
        """
        Định nghĩa các thí nghiệm cần chạy (Task 2.2).
        Đây là nơi bạn ghép (Thuật toán, Bài toán, Cỡ)
        """
        
        # === Thí nghiệm 1: So sánh trên TSP ===
        # (Chỉ có ACO, bạn có thể thêm SA, GA... vào đây)
        tsp_sizes = EXPERIMENT_CONFIG.get('tsp_sizes', [10, 20])
        for n_cities in tsp_sizes:
            self.experiment_setup.append({
                'problem': TravelingSalesmanProblem(n_cities=n_cities),
                'algorithms': [AntColonyOptimization],
                'max_iter': EXPERIMENT_CONFIG.get('max_iter', 100)
            })

        # === Thí nghiệm 2: So sánh trên Grid Pathfinding ===
        # (ACO_Pathfinder vs A*)
        grid_sizes = EXPERIMENT_CONFIG.get('grid_sizes', [(10, 10)])
        for (h, w) in grid_sizes:
            # Tạo 1 grid đơn giản với start (0,0) và goal (h-1, w-1)
            grid = np.zeros((h, w))
            start = (0, 0)
            goal = (h-1, w-1)
            # (Bạn có thể thêm tường (obstacles) vào grid ở đây nếu muốn)
            
            self.experiment_setup.append({
                'problem': GridPathfindingProblem(grid=grid, start=start, goal=goal),
                'algorithms': [ACO_Pathfinder, AStar],
                'max_iter': EXPERIMENT_CONFIG.get('max_iter', 100) # Dùng max_iter chuẩn
            })

    def run(self):
        """
        Chạy tất cả các thí nghiệm đã thiết lập.
        """
        print("\n" + "="*80)
        print("    🔬 BẮT ĐẦU CHẠY DISCRETE EXPERIMENTS")
        print("="*80)
        
        total_runs = 0
        
        for exp in self.experiment_setup:
            problem = exp['problem']
            algorithms = exp['algorithms']
            max_iter = exp['max_iter']

            print(f"\n--- 📊 Problem: {problem.prob_name} (Size: {self._get_problem_size(problem)}) ---")
            
            for AlgoClass in algorithms:
                # Lấy params từ config
                algo_params = {}
                if AlgoClass == AntColonyOptimization:
                    algo_params = ALGORITHM_PARAMS.get('aco', {})
                elif AlgoClass == ACO_Pathfinder:
                    algo_params = ALGORITHM_PARAMS.get('aco_pathfinder', {})
                elif AlgoClass == AStar:
                    algo_params = ALGORITHM_PARAMS.get('a_star', {})
                
                algo_instance = AlgoClass(**algo_params)
                print(f"  -> 🏃 Running Algorithm: {algo_instance.name}")

                # Gán max_iter chuẩn
                current_max_iter = max_iter 

                # KIỂM TRA ĐẶC BIỆT: A* dùng max_iter làm "giới hạn duyệt nút"
                if AlgoClass == AStar:
                    current_max_iter = ALGORITHM_PARAMS.get('a_star', {}).get('max_iter', 50000)
                    print(f"     (Using special max_iter for A*: {current_max_iter})")
                
                # Nơi lưu kết quả của n_runs (Task 1.3: Robustness)
                run_results = {
                    'fitness_list': [],
                    'time_list': [],
                    'evals_list': [],
                    'convergence_curves': [],
                }
                
                for i in range(self.n_runs):
                    print(f"     Run {i+1}/{self.n_runs}...", end=" ")
                    
                    # Chạy thuật toán
                    result_dict = algo_instance.run(problem=problem, max_iter=current_max_iter)
                    
                    # Thu thập metrics
                    run_results['fitness_list'].append(result_dict['fitness'])
                    run_results['time_list'].append(result_dict['execution_time'])
                    run_results['evals_list'].append(result_dict['function_evaluations'])
                    run_results['convergence_curves'].append(result_dict['convergence_curve'])
                    
                    total_runs += 1
                    print(f"Done! Fitness: {result_dict['fitness']:.2f} | Time: {result_dict['execution_time']:.4f}s")
                
                # Tính toán Robustness
                self._save_summary(problem, algo_instance, run_results)

        print("\n✅ DISCRETE EXPERIMENTS COMPLETED!")
        print(f"   Tổng số lần chạy: {total_runs}")
        self._save_to_json()

    def _get_problem_size(self, problem):
        """Helper lấy kích thước bài toán để in ra."""
        if isinstance(problem, TravelingSalesmanProblem):
            return f"{problem.n_cities} cities"
        if isinstance(problem, GridPathfindingProblem):
            return f"{problem.height}x{problem.width} grid"
        return "N/A"

    def _save_summary(self, problem, algo, run_results):
        """
        Tính toán Mean, Std và lưu vào self.results
        Đây là phần thực thi Task 1.
        """
        fitness_arr = np.array(run_results['fitness_list'])
        time_arr = np.array(run_results['time_list'])
        evals_arr = np.array(run_results['evals_list'])

        summary = {
            'problem': problem.prob_name,
            'problem_size': self._get_problem_size(problem),
            'algorithm': algo.name,
            'n_runs': self.n_runs,

            # Metric: Robustness (Mean và Std)
            'fitness_mean': float(np.mean(fitness_arr)),
            'fitness_std': float(np.std(fitness_arr)),
            'fitness_best': float(np.min(fitness_arr)),
            'fitness_worst': float(np.max(fitness_arr)),

            # Metric: Computational Time (Mean và Std)
            'time_mean': float(np.mean(time_arr)),
            'time_std': float(np.std(time_arr)),

            # Evals có thể là số nguyên
            'evals_mean': float(np.mean(evals_arr)),
            'evals_std': float(np.std(evals_arr)),

            # Metric: Convergence (lấy đường cong hội tụ trung bình)
            # .tolist() đã tự động chuyển đổi kiểu dữ liệu
            'convergence_mean': np.mean(run_results['convergence_curves'], axis=0).tolist(),
        }

        self.results.append(summary)

    def _save_to_json(self):
        """Lưu file JSON kết quả."""
        now = datetime.now().strftime("%Y%m%d_%H%M%S")
        filename = os.path.join(self.results_dir, f"discrete_results_{now}.json")
        
        try:
            with open(filename, 'w') as f:
                json.dump(self.results, f, indent=4)
            print(f"\n💾 Kết quả đã lưu vào: {filename}")
        except Exception as e:
            print(f"\n❌ Lỗi khi lưu file JSON: {e}")
=======
from algorithms import AntColonyOptimization
from algorithms import BFS
from algorithms import AStar


class DiscreteExperiment:
    """
    Class để chạy và quản lý experiments cho các bài toán rời rạc
    (như TSP, Knapsack, v.v).
    """

    def __init__(self,
                 algorithms: List,
                 problems: List,
                 n_runs: int = 30,
                 max_iter: int = 100,
                 results_dir: str = "results"):
        self.algorithms = algorithms
        self.problems = problems
        self.n_runs = n_runs
        self.max_iter = max_iter
        self.results_dir = results_dir
        os.makedirs(results_dir, exist_ok=True)
        self.results = {}

    def run_single_experiment(self, algorithm, problem, run_id: int) -> Dict[str, Any]:
        """
        Chạy 1 lần experiment cho 1 thuật toán trên 1 bài toán.
        """
        print(f"    Run {run_id + 1}/{self.n_runs}...", end='')

        algorithm.reset() if hasattr(algorithm, "reset") else None

        start = time.time()
        result = algorithm.run(problem, max_iter=self.max_iter)
        exec_time = time.time() - start

        # Chuẩn hóa output nếu thuật toán không trả execution_time
        if "execution_time" not in result:
            result["execution_time"] = exec_time

        print(f" fitness={result.get('fitness', np.nan):.4f}, time={result['execution_time']:.4f}s")
        return result

    def run_algorithm_on_problem(self, algorithm, problem) -> Dict[str, Any]:
        """
        Chạy 1 thuật toán nhiều lần trên 1 bài toán.
        """
        print(f"\nTesting {algorithm.name} on {problem.prob_name}...")

        all_results = []
        for run_id in range(self.n_runs):
            result = self.run_single_experiment(algorithm, problem, run_id)
            all_results.append(result)

        fitness_values = [r["fitness"] for r in all_results if "fitness" in r]
        time_values = [r["execution_time"] for r in all_results]
        iterations_values = [r.get("iterations", np.nan) for r in all_results]

        # Get best solution and convert to list if it's a numpy array
        best_solution = all_results[np.argmin(fitness_values)].get("solution", None)
        if isinstance(best_solution, np.ndarray):
            best_solution = best_solution.tolist()

        stats = {
            "algorithm": algorithm.name,
            "problem": problem.prob_name,
            "n_runs": self.n_runs,
            "max_iter": self.max_iter,

            # Fitness statistics
            "fitness": {
                "mean": float(np.mean(fitness_values)),
                "std": float(np.std(fitness_values)),
                "min": float(np.min(fitness_values)),
                "max": float(np.max(fitness_values)),
                "median": float(np.median(fitness_values)),
                "q25": float(np.percentile(fitness_values, 25)),
                "q75": float(np.percentile(fitness_values, 75)),
                "all_values": [float(v) for v in fitness_values],  # Convert to list of floats
            },

            # Time statistics
            "time": {
                "mean": float(np.mean(time_values)),
                "std": float(np.std(time_values)),
                "min": float(np.min(time_values)),
                "max": float(np.max(time_values)),
                "all_values": [float(t) for t in time_values],  # Convert to list of floats
            },

            # Iterations
            "iterations": {
                "mean": float(np.nanmean(iterations_values))
            },

            # Best solution
            "best_solution": best_solution,
        }

        return stats

    def run_all_experiments(self):
        """
        Chạy tất cả experiments: tất cả thuật toán trên tất cả bài toán.
        """
        print("RUNNING DISCRETE OPTIMIZATION EXPERIMENTS")
        print(f"Number of algorithms: {len(self.algorithms)}")
        print(f"Number of problems: {len(self.problems)}")
        print(f"Runs per experiment: {self.n_runs}")
        print(f"Max iterations: {self.max_iter}")

        start_time = time.time()

        for problem in self.problems:
            print(f"\nProblem: {problem.prob_name}")
            problem_results = {}

            for algorithm in self.algorithms:
                stats = self.run_algorithm_on_problem(algorithm, problem)
                problem_results[algorithm.name] = stats

            self.results[problem.prob_name] = problem_results

        total_time = time.time() - start_time
        print(f"\nALL EXPERIMENTS COMPLETED in {total_time:.2f}s")

    def print_summary(self):
        """
        In tóm tắt kết quả.
        """
        print("\nEXPERIMENT SUMMARY")
        for problem_name, problem_results in self.results.items():
            print(f"\n {problem_name}:")
            print(f"{'Algorithm':<25} {'Mean Fitness':<15} {'Std':<12} {'Best':<12} {'Time (s)':<10}")
            print("-" * 80)

            sorted_results = sorted(
                problem_results.items(),
                key=lambda x: x[1]["fitness"]["mean"]
            )

            for algo_name, stats in sorted_results:
                print(f"{algo_name:<25} "
                      f"{stats['fitness']['mean']:<15.6f} "
                      f"{stats['fitness']['std']:<12.6f} "
                      f"{stats['fitness']['min']:<12.6f} "
                      f"{stats['time']['mean']:<10.4f}")

            best_algo = sorted_results[0][0]
            best_fitness = sorted_results[0][1]["fitness"]["mean"]
            print(f"\n  🏆 Best: {best_algo} (fitness={best_fitness:.6f})")

    def save_results(self, filename: str = None):
        """
        Lưu kết quả ra file JSON.
        """
        if filename is None:
            timestamp = datetime.now().strftime("%Y%m%d_%H%M%S")
            filename = f"discrete_results_{timestamp}.json"

        filepath = os.path.join(self.results_dir, filename)
        with open(filepath, "w") as f:
            json.dump(self.results, f, indent=4)

        print(f"\nResults saved to: {filepath}")
        return filepath

    def run(self):
        """
        Pipeline chính: chạy toàn bộ experiments -> in summary -> lưu kết quả
        """
        self.run_all_experiments()
        self.print_summary()
        return self.save_results()


def main():
    """
    Main function để chạy toàn bộ discrete experiments.
    """

    print("Setting up problems...")
    problems = [
        TravelingSalesmanProblem(n_cities=20),
        KnapsackProblem(n_items=30, capacity=100),
    ]

    print("Setting up algorithms...")
    algorithms = [
        AntColonyOptimization(n_ants=30, alpha=1.0, beta=2.0, rho=0.5),
        AStar(),
        BFS(),
    ]

    experiment = DiscreteExperiment(
        algorithms=algorithms,
        problems=problems,
        n_runs=5,
        max_iter=100,
        results_dir="results_discrete"
    )

    experiment.run()


if __name__ == "__main__":
    main()
>>>>>>> 30690c55
<|MERGE_RESOLUTION|>--- conflicted
+++ resolved
@@ -16,7 +16,6 @@
 )
 
 # Import algorithms
-<<<<<<< HEAD
 from algorithms.swarm_algs.aco import AntColonyOptimization, ACO_Pathfinder
 from algorithms.traditional_algs.a_star import AStar
 # (Bạn có thể import thêm Hill Climbing, SA... ở đây nếu muốn so sánh trên TSP)
@@ -193,214 +192,4 @@
                 json.dump(self.results, f, indent=4)
             print(f"\n💾 Kết quả đã lưu vào: {filename}")
         except Exception as e:
-            print(f"\n❌ Lỗi khi lưu file JSON: {e}")
-=======
-from algorithms import AntColonyOptimization
-from algorithms import BFS
-from algorithms import AStar
-
-
-class DiscreteExperiment:
-    """
-    Class để chạy và quản lý experiments cho các bài toán rời rạc
-    (như TSP, Knapsack, v.v).
-    """
-
-    def __init__(self,
-                 algorithms: List,
-                 problems: List,
-                 n_runs: int = 30,
-                 max_iter: int = 100,
-                 results_dir: str = "results"):
-        self.algorithms = algorithms
-        self.problems = problems
-        self.n_runs = n_runs
-        self.max_iter = max_iter
-        self.results_dir = results_dir
-        os.makedirs(results_dir, exist_ok=True)
-        self.results = {}
-
-    def run_single_experiment(self, algorithm, problem, run_id: int) -> Dict[str, Any]:
-        """
-        Chạy 1 lần experiment cho 1 thuật toán trên 1 bài toán.
-        """
-        print(f"    Run {run_id + 1}/{self.n_runs}...", end='')
-
-        algorithm.reset() if hasattr(algorithm, "reset") else None
-
-        start = time.time()
-        result = algorithm.run(problem, max_iter=self.max_iter)
-        exec_time = time.time() - start
-
-        # Chuẩn hóa output nếu thuật toán không trả execution_time
-        if "execution_time" not in result:
-            result["execution_time"] = exec_time
-
-        print(f" fitness={result.get('fitness', np.nan):.4f}, time={result['execution_time']:.4f}s")
-        return result
-
-    def run_algorithm_on_problem(self, algorithm, problem) -> Dict[str, Any]:
-        """
-        Chạy 1 thuật toán nhiều lần trên 1 bài toán.
-        """
-        print(f"\nTesting {algorithm.name} on {problem.prob_name}...")
-
-        all_results = []
-        for run_id in range(self.n_runs):
-            result = self.run_single_experiment(algorithm, problem, run_id)
-            all_results.append(result)
-
-        fitness_values = [r["fitness"] for r in all_results if "fitness" in r]
-        time_values = [r["execution_time"] for r in all_results]
-        iterations_values = [r.get("iterations", np.nan) for r in all_results]
-
-        # Get best solution and convert to list if it's a numpy array
-        best_solution = all_results[np.argmin(fitness_values)].get("solution", None)
-        if isinstance(best_solution, np.ndarray):
-            best_solution = best_solution.tolist()
-
-        stats = {
-            "algorithm": algorithm.name,
-            "problem": problem.prob_name,
-            "n_runs": self.n_runs,
-            "max_iter": self.max_iter,
-
-            # Fitness statistics
-            "fitness": {
-                "mean": float(np.mean(fitness_values)),
-                "std": float(np.std(fitness_values)),
-                "min": float(np.min(fitness_values)),
-                "max": float(np.max(fitness_values)),
-                "median": float(np.median(fitness_values)),
-                "q25": float(np.percentile(fitness_values, 25)),
-                "q75": float(np.percentile(fitness_values, 75)),
-                "all_values": [float(v) for v in fitness_values],  # Convert to list of floats
-            },
-
-            # Time statistics
-            "time": {
-                "mean": float(np.mean(time_values)),
-                "std": float(np.std(time_values)),
-                "min": float(np.min(time_values)),
-                "max": float(np.max(time_values)),
-                "all_values": [float(t) for t in time_values],  # Convert to list of floats
-            },
-
-            # Iterations
-            "iterations": {
-                "mean": float(np.nanmean(iterations_values))
-            },
-
-            # Best solution
-            "best_solution": best_solution,
-        }
-
-        return stats
-
-    def run_all_experiments(self):
-        """
-        Chạy tất cả experiments: tất cả thuật toán trên tất cả bài toán.
-        """
-        print("RUNNING DISCRETE OPTIMIZATION EXPERIMENTS")
-        print(f"Number of algorithms: {len(self.algorithms)}")
-        print(f"Number of problems: {len(self.problems)}")
-        print(f"Runs per experiment: {self.n_runs}")
-        print(f"Max iterations: {self.max_iter}")
-
-        start_time = time.time()
-
-        for problem in self.problems:
-            print(f"\nProblem: {problem.prob_name}")
-            problem_results = {}
-
-            for algorithm in self.algorithms:
-                stats = self.run_algorithm_on_problem(algorithm, problem)
-                problem_results[algorithm.name] = stats
-
-            self.results[problem.prob_name] = problem_results
-
-        total_time = time.time() - start_time
-        print(f"\nALL EXPERIMENTS COMPLETED in {total_time:.2f}s")
-
-    def print_summary(self):
-        """
-        In tóm tắt kết quả.
-        """
-        print("\nEXPERIMENT SUMMARY")
-        for problem_name, problem_results in self.results.items():
-            print(f"\n {problem_name}:")
-            print(f"{'Algorithm':<25} {'Mean Fitness':<15} {'Std':<12} {'Best':<12} {'Time (s)':<10}")
-            print("-" * 80)
-
-            sorted_results = sorted(
-                problem_results.items(),
-                key=lambda x: x[1]["fitness"]["mean"]
-            )
-
-            for algo_name, stats in sorted_results:
-                print(f"{algo_name:<25} "
-                      f"{stats['fitness']['mean']:<15.6f} "
-                      f"{stats['fitness']['std']:<12.6f} "
-                      f"{stats['fitness']['min']:<12.6f} "
-                      f"{stats['time']['mean']:<10.4f}")
-
-            best_algo = sorted_results[0][0]
-            best_fitness = sorted_results[0][1]["fitness"]["mean"]
-            print(f"\n  🏆 Best: {best_algo} (fitness={best_fitness:.6f})")
-
-    def save_results(self, filename: str = None):
-        """
-        Lưu kết quả ra file JSON.
-        """
-        if filename is None:
-            timestamp = datetime.now().strftime("%Y%m%d_%H%M%S")
-            filename = f"discrete_results_{timestamp}.json"
-
-        filepath = os.path.join(self.results_dir, filename)
-        with open(filepath, "w") as f:
-            json.dump(self.results, f, indent=4)
-
-        print(f"\nResults saved to: {filepath}")
-        return filepath
-
-    def run(self):
-        """
-        Pipeline chính: chạy toàn bộ experiments -> in summary -> lưu kết quả
-        """
-        self.run_all_experiments()
-        self.print_summary()
-        return self.save_results()
-
-
-def main():
-    """
-    Main function để chạy toàn bộ discrete experiments.
-    """
-
-    print("Setting up problems...")
-    problems = [
-        TravelingSalesmanProblem(n_cities=20),
-        KnapsackProblem(n_items=30, capacity=100),
-    ]
-
-    print("Setting up algorithms...")
-    algorithms = [
-        AntColonyOptimization(n_ants=30, alpha=1.0, beta=2.0, rho=0.5),
-        AStar(),
-        BFS(),
-    ]
-
-    experiment = DiscreteExperiment(
-        algorithms=algorithms,
-        problems=problems,
-        n_runs=5,
-        max_iter=100,
-        results_dir="results_discrete"
-    )
-
-    experiment.run()
-
-
-if __name__ == "__main__":
-    main()
->>>>>>> 30690c55
+            print(f"\n❌ Lỗi khi lưu file JSON: {e}")